[package]
name = "htmlprep"
<<<<<<< HEAD
version = "0.0.5"
description = "DEPRECATED (use sarascript instead): An HTML Pre-Processor for creating static HTML files"
=======
version = "0.1.0"
description = "A declarative scripting language for HTML web development"
>>>>>>> 04e9415f
license = "MIT OR Apache-2.0"
include = ["/src"]
rust-version = "1.70"

edition = "2021"

[dependencies]
config = { version = "0.13.4", features = ["toml"] }
http = "1.0.0"
http-body-util = "0.1.0"
hyper = { version = "1.1.0", features = ["client", "http1"] }
pest = "2.7.5"
pest_derive = "2.7.5"
rustls-pemfile = "2.0.0"
tokio = { version = "1.35.1", features = ["net", "rt-multi-thread", "io-util", "io-std", "sync", "fs"] }
tokio-rustls = "0.25.0"
webpki-roots = "0.26.0"

daemonize = { version = "0.5.0", optional = true }
log = { version = "0.4.20", optional = true }
simplelog = { version = "0.12.1", optional = true }
anyhow = { version = "1.0.78", optional = true }
hickory-resolver = "0.24.0"
http-body = "1.0.0"
bytes = "1.5.0"

libc = "0.2.151"

[features]
default = ["server"]
server = ["dep:daemonize", "dep:log", "dep:simplelog", "dep:anyhow", "tokio/macros", "hyper/server"]

[lib]
name = "sarascript"
path = "src/lib.rs"

[[bin]]
name = "sarascriptd"
path = "src/main.rs"<|MERGE_RESOLUTION|>--- conflicted
+++ resolved
@@ -1,12 +1,7 @@
 [package]
 name = "htmlprep"
-<<<<<<< HEAD
-version = "0.0.5"
-description = "DEPRECATED (use sarascript instead): An HTML Pre-Processor for creating static HTML files"
-=======
 version = "0.1.0"
 description = "A declarative scripting language for HTML web development"
->>>>>>> 04e9415f
 license = "MIT OR Apache-2.0"
 include = ["/src"]
 rust-version = "1.70"
